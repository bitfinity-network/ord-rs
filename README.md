# ord-rs Rust

<<<<<<< HEAD
[![build-test](https://github.com/bitfinity-network/ord-rs-rs/actions/workflows/build-test.yml/badge.svg)](https://github.com/bitfinity-network/ord-rs-rs/actions/workflows/build-test.yml)
=======
[![build-test](https://github.com/bitfinity-network/brc20-rs/actions/workflows/build-test.yml/badge.svg)](https://github.com/bitfinity-network/brc20-rs/actions/workflows/build-test.yml)
>>>>>>> e52822a5

## Get started

## Examples

### Transfer

<<<<<<< HEAD
You can use the example in `examples/transfer.rs` to transfer  ord-rs token to another address.
=======
You can use the example in `examples/transfer.rs` to transfer  BRC20 token to another address.
>>>>>>> e52822a5

To transfer tokens run the following command:

```sh
cargo run --example transfer --
  -t <recipient address of the transfer>
  -T <tick>
  -a <token amount>
  -p <WIF private key>
  -n <network>
  <tx_input_id:tx_input_index> <tx_input_id:tx_input_index> <tx_input_id:tx_input_index> 
```

An example:

```sh
cargo run --example transfer -- -t tb1qax89amll2uas5k92tmuc8rdccmqddqw94vrr86 
<<<<<<< HEAD
  -T ordi 
=======
  -T mona 
>>>>>>> e52822a5
  -a 100 
  -p "xxxxx" 
  -n testnet 
  "b6d2f6ebbf791f58cf5c15ca7ef936dc5485b27360c5e10c55b0170cf7429468:1" "f9832ed4eaf8eb32f619fe0e24f6ab352a73c16ee456b03792f13c6329e6a1e4:1"
```

## License

See license in [LICENSE](./LICENSE)<|MERGE_RESOLUTION|>--- conflicted
+++ resolved
@@ -1,10 +1,6 @@
 # ord-rs Rust
 
-<<<<<<< HEAD
 [![build-test](https://github.com/bitfinity-network/ord-rs-rs/actions/workflows/build-test.yml/badge.svg)](https://github.com/bitfinity-network/ord-rs-rs/actions/workflows/build-test.yml)
-=======
-[![build-test](https://github.com/bitfinity-network/brc20-rs/actions/workflows/build-test.yml/badge.svg)](https://github.com/bitfinity-network/brc20-rs/actions/workflows/build-test.yml)
->>>>>>> e52822a5
 
 ## Get started
 
@@ -12,11 +8,7 @@
 
 ### Transfer
 
-<<<<<<< HEAD
-You can use the example in `examples/transfer.rs` to transfer  ord-rs token to another address.
-=======
-You can use the example in `examples/transfer.rs` to transfer  BRC20 token to another address.
->>>>>>> e52822a5
+You can use the example in `examples/transfer.rs` to transfer BRC20 token to another address.
 
 To transfer tokens run the following command:
 
@@ -34,11 +26,7 @@
 
 ```sh
 cargo run --example transfer -- -t tb1qax89amll2uas5k92tmuc8rdccmqddqw94vrr86 
-<<<<<<< HEAD
   -T ordi 
-=======
-  -T mona 
->>>>>>> e52822a5
   -a 100 
   -p "xxxxx" 
   -n testnet 
